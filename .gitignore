--- conflicted
+++ resolved
@@ -21,12 +21,6 @@
 *eagle
 *.tbi
 *.jld2
-<<<<<<< HEAD
-*.jlso 
-*.bson
-*.h5 
-=======
 *.jlso
 *.bson
-*.h5
->>>>>>> bdc672d3
+*.h5